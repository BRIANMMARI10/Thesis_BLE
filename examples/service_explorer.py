"""
Service Explorer
----------------

An example showing how to access and print out the services, characteristics and
descriptors of a connected GATT server.

Created on 2019-03-25 by hbldh <henrik.blidh@nedomkull.com>

"""
import platform
import asyncio
import logging

from bleak import BleakClient


async def run(address, debug=False):
    log = logging.getLogger(__name__)
    if debug:
        import sys

        log.setLevel(logging.DEBUG)
        h = logging.StreamHandler(sys.stdout)
        h.setLevel(logging.DEBUG)
        log.addHandler(h)

    async with BleakClient(address) as client:
<<<<<<< HEAD
        log.info("Connected:", client.is_connected)
=======
        is_connected = await client.is_connected()
        log.info(f"Connected: {is_connected}")
>>>>>>> 55cccd87

        for service in client.services:
            log.info(f"[Service] {service}")
            for char in service.characteristics:
                if "read" in char.properties:
                    try:
                        value = bytes(await client.read_gatt_char(char.uuid))
                        log.info(
                            f"\t[Characteristic] {char} ({','.join(char.properties)}), Value: {value}"
                        )
                    except Exception as e:
                        log.error(
                            f"\t[Characteristic] {char} ({','.join(char.properties)}), Value: {e}"
                        )

                else:
                    value = None
                    log.info(
                        f"\t[Characteristic] {char} ({','.join(char.properties)}), Value: {value}"
                    )

                for descriptor in char.descriptors:
                    try:
                        value = bytes(
                            await client.read_gatt_descriptor(descriptor.handle)
                        )
                        log.info(f"\t\t[Descriptor] {descriptor}) | Value: {value}")
                    except Exception as e:
                        log.error(f"\t\t[Descriptor] {descriptor}) | Value: {e}")


if __name__ == "__main__":
    address = (
        "24:71:89:cc:09:05"
        if platform.system() != "Darwin"
        else "B9EA5233-37EF-4DD6-87A8-2A875E821C46"
    )
    loop = asyncio.get_event_loop()
    loop.set_debug(True)
    loop.run_until_complete(run(address, True))<|MERGE_RESOLUTION|>--- conflicted
+++ resolved
@@ -26,12 +26,7 @@
         log.addHandler(h)
 
     async with BleakClient(address) as client:
-<<<<<<< HEAD
-        log.info("Connected:", client.is_connected)
-=======
-        is_connected = await client.is_connected()
-        log.info(f"Connected: {is_connected}")
->>>>>>> 55cccd87
+        log.info(f"Connected: {client.is_connected}")
 
         for service in client.services:
             log.info(f"[Service] {service}")
