--- conflicted
+++ resolved
@@ -722,7 +722,6 @@
 
                 for name in invalidated:
                     del self_interface[name]
-<<<<<<< HEAD
 
                 # then call any callbacks so they will be called with the
                 # updated state
@@ -730,32 +729,9 @@
                 if interface == defs.DEVICE_INTERFACE:
                     # handle advertisement watchers
 
-                    for (
-                        callback,
-                        adapter_path,
-                        seen_devices,
-                    ) in self._advertisement_callbacks:
-                        # filter messages from other adapters
-                        if not message.path.startswith(adapter_path):
-                            continue
-
-                        first_time_seen = False
-
-                        if message.path not in seen_devices:
-                            first_time_seen = True
-                            seen_devices.add(message.path)
-
-                        # Only do advertising data callback if this is the first time the
-                        # device has been seen or if an advertising data property changed.
-                        # Otherwise we get a flood of callbacks from RSSI changing.
-                        if (
-                            first_time_seen
-                            or not _ADVERTISING_DATA_PROPERTIES.isdisjoint(
-                                changed.keys()
-                            )
-                        ):
-                            # TODO: this should be deep copy, not shallow
-                            callback(message.path, cast(Device1, self_interface.copy()))
+                    self._run_advertisement_callbacks(
+                        message.path, cast(Device1, self_interface), changed.keys()
+                    )
 
                     # handle device condition watchers
                     for condition_callback in self._condition_callbacks:
@@ -780,13 +756,6 @@
                         for device_path, _, on_value_changed in self._device_watchers:
                             if message.path.startswith(device_path):
                                 on_value_changed(message.path, self_interface["Value"])
-=======
->>>>>>> 5aabf0ad
-
-                if interface == defs.DEVICE_INTERFACE:
-                    self._run_advertisement_callbacks(
-                        message.path, cast(Device1, self_interface), changed.keys()
-                    )
 
     def _run_advertisement_callbacks(
         self, device_path: str, device: Device1, changed: Iterable[str]
